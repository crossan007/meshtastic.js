--- conflicted
+++ resolved
@@ -1,10 +1,6 @@
 {
   "name": "@meshtastic/meshtasticjs",
-<<<<<<< HEAD
   "version": "0.4.2",
-=======
-  "version": "0.4.1",
->>>>>>> fd309321
   "description": "browser library for interfacing with meshtastic devices",
   "sideEffects": false,
   "module": "dist/meshtastic.d.ts",
